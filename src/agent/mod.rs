pub mod agreement;
pub mod boilerplate;
pub mod document;
pub mod loaders;
pub mod security;

use crate::agent::boilerplate::BoilerPlate;
use crate::agent::document::{Document, JACSDocument};
use crate::crypt::hash::hash_public_key;
use std::fs;

use crate::config::{get_default_dir, set_env_vars};

use crate::crypt::aes_encrypt::{decrypt_private_key, encrypt_private_key};

use crate::crypt::KeyManager;
use crate::crypt::JACS_AGENT_KEY_ALGORITHM;

use crate::schema::utils::{resolve_schema, EmbeddedSchemaResolver, ValueExt};
use crate::schema::Schema;
use chrono::prelude::*;
use jsonschema::{Draft, JSONSchema};
use loaders::FileLoader;
use log::{debug, error};
use reqwest;
use serde_json::{json, to_value, Value};
use std::collections::HashMap;
use std::env;
use std::error::Error;
use std::fmt;
use std::path::PathBuf;
use std::sync::{Arc, Mutex};
use url::Url;
use uuid::Uuid;

/// this field is only ignored by itself, but other
/// document signatures and hashes include this to detect tampering
pub const DOCUMENT_AGREEMENT_HASH_FIELDNAME: &str = "jacsAgreementHash";

// these fields generally exclude themselves when hashing
pub const SHA256_FIELDNAME: &str = "jacsSha256";
pub const AGENT_SIGNATURE_FIELDNAME: &str = "jacsSignature";
pub const AGENT_REGISTRATION_SIGNATURE_FIELDNAME: &str = "jacsRegistration";
pub const AGENT_AGREEMENT_FIELDNAME: &str = "jacsAgreement";
pub const TASK_START_AGREEMENT_FIELDNAME: &str = "jacsStartAgreement";
pub const TASK_END_AGREEMENT_FIELDNAME: &str = "jacsEndAgreement";
pub const DOCUMENT_AGENT_SIGNATURE_FIELDNAME: &str = "jacsSignature";

pub const JACS_VERSION_FIELDNAME: &str = "jacsVersion";
pub const JACS_VERSION_DATE_FIELDNAME: &str = "jacsVersionDate";
pub const JACS_PREVIOUS_VERSION_FIELDNAME: &str = "jacsLastVersion";

pub const JACS_IGNORE_FIELDS: [&str; 7] = [
    SHA256_FIELDNAME,
    AGENT_SIGNATURE_FIELDNAME,
    DOCUMENT_AGENT_SIGNATURE_FIELDNAME,
    AGENT_AGREEMENT_FIELDNAME,
    AGENT_REGISTRATION_SIGNATURE_FIELDNAME,
    TASK_START_AGREEMENT_FIELDNAME,
    TASK_END_AGREEMENT_FIELDNAME,
];

use secrecy::{CloneableSecret, DebugSecret, Secret, Zeroize};

#[derive(Clone)]
pub struct PrivateKey(Vec<u8>);

impl Zeroize for PrivateKey {
    fn zeroize(&mut self) {
        self.0.zeroize();
    }
}

/// Permits cloning
impl CloneableSecret for PrivateKey {}

/// Provides a `Debug` impl (by default `[[REDACTED]]`)
impl DebugSecret for PrivateKey {}

impl PrivateKey {
    /// A method that operates on the private key.
    /// This method is just an example; it prints the length of the private key.
    /// Replace this with your actual cryptographic operation.
    pub fn use_secret(&self) -> Vec<u8> {
        decrypt_private_key(&self.0).expect("use_secret decrypt failed")
    }
}

// impl PrivateKey {
//     pub fn with_secret<F, R>(&self, f: F) -> R
//     where
//         F: FnOnce(&[u8]) -> R,
//     {
//         let decrypted_key = decrypt_private_key(&self.0).expect("use_secret decrypt failed");
//         f(&decrypted_key)
//     }
// }

/// Use this alias when storing secret values
pub type SecretPrivateKey = Secret<PrivateKey>;

#[derive(Debug)]
pub struct Agent {
    /// the JSONSchema used
    pub schema: Schema,
    /// the agent JSON Struct
    /// TODO make this threadsafe
    value: Option<Value>,
    /// custom schemas that can be loaded to check documents
    /// the resolver might ahve trouble TEST
    document_schemas: Arc<Mutex<HashMap<String, Arc<JSONSchema>>>>,
    documents: Arc<Mutex<HashMap<String, JACSDocument>>>,
    default_directory: PathBuf,
    /// everything needed for the agent to sign things
    id: Option<String>,
    version: Option<String>,
    public_key: Option<Vec<u8>>,
    private_key: Option<SecretPrivateKey>,
    key_algorithm: Option<String>,
}

impl fmt::Display for Agent {
    fn fmt(&self, f: &mut fmt::Formatter) -> fmt::Result {
        match &self.value {
            Some(value) => {
                let json_string = serde_json::to_string_pretty(value).map_err(|_| fmt::Error)?;
                write!(f, "{}", json_string)
            }
            None => write!(f, "No Agent Loaded"),
        }
    }
}

impl Agent {
    pub fn new(
        agentversion: &String,
        headerversion: &String,
        signature_version: &String,
    ) -> Result<Self, Box<dyn Error>> {
        set_env_vars();
        let schema = Schema::new(agentversion, headerversion, signature_version)?;
        let document_schemas_map = Arc::new(Mutex::new(HashMap::new()));
        let document_map = Arc::new(Mutex::new(HashMap::new()));

        let default_directory = get_default_dir();

        let config = fs::read_to_string("jacs.config.json").expect("config file missing");
        schema.validate_config(&config).expect("config validation");

        Ok(Self {
            schema,
            value: None,
            document_schemas: document_schemas_map,
            documents: document_map,
            default_directory,
            id: None,
            version: None,
            key_algorithm: None,
            public_key: None,
            private_key: None,
        })
    }

    // loads and validates agent
    pub fn load_by_id(
        &mut self,
        id: Option<String>,
        _version: Option<String>,
    ) -> Result<(), Box<dyn Error>> {
        let lookup_id = id
            .or_else(|| env::var("JACS_AGENT_ID_AND_VERSION").ok())
            .ok_or_else(|| "need to set JACS_AGENT_ID_AND_VERSION")?;

        let agent_string = self.fs_agent_load(&lookup_id)?;
        return self.load(&agent_string);
    }

    pub fn ready(&mut self) -> bool {
        true
    }

    pub fn set_keys(
        &mut self,
        private_key: Vec<u8>,
        public_key: Vec<u8>,
        key_algorithm: &String,
    ) -> Result<(), Box<dyn Error>> {
        let private_key_encrypted = encrypt_private_key(&private_key)?;
        self.private_key = Some(Secret::new(PrivateKey(private_key_encrypted))); //Some(private_key);
        self.public_key = Some(public_key);
        //TODO check algo
        self.key_algorithm = Some(key_algorithm.to_string());
        Ok(())
    }

    // todo keep this as private
    pub fn get_private_key(&self) -> Result<Secret<PrivateKey>, Box<dyn Error>> {
        match &self.private_key {
            Some(private_key) => {
                // Ok(self.private_key.map(|secret| secret.into()).expect("REASON"))
                Ok(private_key.clone())
            }
            None => Err("private_key is None".into()),
        }
    }

    pub fn get_default_dir(&self) -> PathBuf {
        self.default_directory.clone()
    }

    pub fn load(&mut self, agent_string: &String) -> Result<(), Box<dyn Error>> {
        // validate schema
        // then load
        // then load keys
        // then validate signatures
        match &self.validate_agent(&agent_string) {
            Ok(value) => {
                self.value = Some(value.clone());
                if let Some(ref value) = self.value {
                    self.id = value.get_str("jacsId");
                    self.version = value.get_str("jacsVersion");
                }

                if !Uuid::parse_str(&self.id.clone().expect("string expected").to_string()).is_ok()
                    || !Uuid::parse_str(&self.version.clone().expect("string expected").to_string())
                        .is_ok()
                {
                    println!("ID and Version must be UUID");
                }
            }
            Err(e) => {
                error!("ERROR document ERROR {}", e);
                return Err(e.to_string().into());
            }
        }

        if self.id.is_some() {
            let _id_string = self.id.clone().expect("string expected").to_string();
            // check if keys are already loaded
            if self.public_key.is_none() || self.private_key.is_none() {
                self.fs_load_keys()?;
            } else {
                println!("keys already loaded for agent");
            }

            self.verify_self_signature()?;
        }

        return Ok(());
    }

    pub fn verify_self_signature(&mut self) -> Result<(), Box<dyn Error>> {
        let public_key = self.get_public_key()?;
        // validate header
        let signature_key_from = &AGENT_SIGNATURE_FIELDNAME.to_string();
        match &self.value.clone() {
            Some(embedded_value) => {
                return self.signature_verification_procedure(
                    embedded_value,
                    None,
                    signature_key_from,
                    public_key,
                    None,
                    None,
                    None,
                );
            }
            None => {
                let error_message = "Value is None";
                error!("{}", error_message);
                Err(error_message.into())
            }
        }
    }

    fn unset_self(&mut self) {
        self.id = None;
        self.version = None;
        self.value = None;
    }

    pub fn get_agent_for_doc(
        &mut self,
        document_key: String,
        signature_key_from: Option<&String>,
    ) -> Result<String, Box<dyn Error>> {
        let document = self.get_document(&document_key).expect("Reason");
        let document_value = document.getvalue();
        let binding = &DOCUMENT_AGENT_SIGNATURE_FIELDNAME.to_string();
        let signature_key_from_final = match signature_key_from {
            Some(signature_key_from) => signature_key_from,
            None => binding,
        };
        return self.get_signature_agent_id_and_version(&document_value, signature_key_from_final);
    }

    fn get_signature_agent_id_and_version(
        &self,
        json_value: &Value,
        signature_key_from: &String,
    ) -> Result<String, Box<dyn Error>> {
        let agentid = json_value[signature_key_from]["agentID"]
            .as_str()
            .unwrap_or("")
            .trim_matches('"')
            .to_string();
        let agentversion = json_value[signature_key_from]["agentVersion"]
            .as_str()
            .unwrap_or("")
            .trim_matches('"')
            .to_string();
        return Ok(format!("{}:{}", agentid, agentversion));
    }

    pub fn signature_verification_procedure(
        &self,
        json_value: &Value,
        fields: Option<&Vec<String>>,
        signature_key_from: &String,
        public_key: Vec<u8>,
        public_key_enc_type: Option<String>,
        original_public_key_hash: Option<String>,
        signature: Option<String>,
    ) -> Result<(), Box<dyn Error>> {
        let (document_values_string, _) =
            Agent::get_values_as_string(&json_value, fields.cloned(), signature_key_from)?;
        debug!(
            "signature_verification_procedure document_values_string:\n{}",
            document_values_string
        );

        debug!(
            "signature_verification_procedure placement_key:\n{}",
            signature_key_from
        );

        let public_key_hash: String = match original_public_key_hash {
            Some(orig) => orig,
            _ => json_value[signature_key_from]["publicKeyHash"]
                .as_str()
                .unwrap_or("")
                .trim_matches('"')
                .to_string(),
        };

        let public_key_rehash = hash_public_key(public_key.clone());

        if public_key_rehash != public_key_hash {
            let error_message = format!(
                "Incorrect public key used to verify signature public_key_rehash {} public_key_hash {} ",
                public_key_rehash, public_key_hash
            );
            error!("{}", error_message);
            return Err(error_message.into());
        }

        let signature_base64 = match signature.clone() {
            Some(sig) => sig,
            _ => json_value[signature_key_from]["signature"]
                .as_str()
                .unwrap_or("")
                .trim_matches('"')
                .to_string(),
        };

        debug!("\n\n\n standard sig {}  \n agreement special sig \n{:?} \nchosen signature_base64\n {} \n\n\n", json_value[signature_key_from]["signature"]
                .as_str()
                .unwrap_or("")
                .trim_matches('"')
                .to_string(), signature , signature_base64);

        self.verify_string(
            &document_values_string,
            &signature_base64,
            public_key,
            public_key_enc_type,
        )
    }

    /// Generates a signature JSON fragment for the specified JSON value.
    ///
    /// This function takes a JSON value, an optional list of fields to include in the signature,
    /// and a placement key. It retrieves the values of the specified fields from the JSON value,
    /// signs them using the agent's signing key, and returns a new JSON value containing the
    /// signature and related metadata.
    ///
    /// If no fields are provided, the function will choose system default fields. Note that if
    /// the system default fields change, it could cause problems with signature verification.
    ///
    /// # Arguments
    ///
    /// * `json_value` - A reference to the JSON value to be signed.
    /// * `fields` - An optional reference to a vector of field names to include in the signature.
    ///              If `None`, system default fields will be used.
    /// * `placement_key` - A reference to a string representing the key where the signature
    ///                     should be placed in the resulting JSON value.
    ///
    /// # Returns
    ///
    /// * `Ok(Value)` - A new JSON value containing the signature and related metadata.
    /// * `Err(Box<dyn Error>)` - An error occurred while generating the signature.
    ///
    ///
    /// # Errors
    ///
    /// This function may return an error in the following cases:
    ///
    /// * If the specified fields are not found in the JSON value.
    /// * If an error occurs while signing the values.
    /// * If an error occurs while serializing the accepted fields.
    /// * If an error occurs while retrieving the agent's public key.
    /// * If an error occurs while validating the generated signature against the schema.
    pub fn signing_procedure(
        &mut self,
        json_value: &Value,
        fields: Option<&Vec<String>>,
        placement_key: &String,
    ) -> Result<Value, Box<dyn Error>> {
        debug!("placement_key:\n{}", placement_key);
        let (document_values_string, accepted_fields) =
            Agent::get_values_as_string(&json_value, fields.cloned(), placement_key)?;
        debug!(
            "signing_procedure document_values_string:\n\n{}\n\n",
            document_values_string
        );
        let signature = self.sign_string(&document_values_string)?;
        debug!("signing_procedure created signature :\n{}", signature);
        let binding = String::new();
        let agent_id = self.id.as_ref().unwrap_or(&binding);
        let agent_version = self.version.as_ref().unwrap_or(&binding);
        let date = Utc::now().to_rfc3339();

        let signing_algorithm = env::var(JACS_AGENT_KEY_ALGORITHM)?;

        let serialized_fields = match to_value(accepted_fields) {
            Ok(value) => value,
            Err(err) => return Err(Box::new(err)),
        };
        let public_key = self.get_public_key()?;
        let public_key_hash = hash_public_key(public_key);
        debug!("hash {:?} ", public_key_hash);
        //TODO fields must never include sha256 at top level
        // error
        let signature_document = json!({
            // based on v1
            "agentID": agent_id,
            "agentVersion": agent_version,
            "date": date,
            "signature":signature,
            "signingAlgorithm":signing_algorithm,
            "publicKeyHash": public_key_hash,
            "fields": serialized_fields
        });
        // TODO add sha256 of public key
        // validate signature schema
        let _ = self.schema.validate_signature(&signature_document)?;

        return Ok(signature_document);
    }

    /// given a set of fields, return a single string
    /// this function critical to all signatures
    /// placement_key is where this signature will go, so it should not be using itself
    /// TODO warn on missing keys
    fn get_values_as_string(
        json_value: &Value,
        keys: Option<Vec<String>>,
        placement_key: &String,
    ) -> Result<(String, Vec<String>), Box<dyn Error>> {
        let mut result = String::new();
        debug!("get_values_as_string keys:\n{:?}", keys);
        let accepted_fields = match keys {
            Some(keys) => keys,
            None => {
                // Choose default field names
                let default_keys: Vec<String> = json_value
                    .as_object()
                    .unwrap_or(&serde_json::Map::new())
                    .keys()
                    .filter(|&key| {
                        key != placement_key && !JACS_IGNORE_FIELDS.contains(&key.as_str())
                    })
                    .map(|key| key.to_string())
                    .collect();
                default_keys
            }
        };

        for key in &accepted_fields {
            if let Some(value) = json_value.get(&key) {
                if let Some(str_value) = value.as_str() {
                    if str_value == placement_key || JACS_IGNORE_FIELDS.contains(&str_value) {
                        let error_message = format!(
                            "Field names for signature must not include itself or hashing
                              - these are reserved for this signature {}: see {:?}",
                            placement_key, JACS_IGNORE_FIELDS
                        );
                        error!("{}", error_message);
                        return Err(error_message.into());
                    }
                    result.push_str(str_value);
                    result.push_str(" ");
                }
            }
        }
        debug!(
            "get_values_as_string result: {:?} fields {:?}",
            result.trim().to_string(),
            accepted_fields
        );
        Ok((result.trim().to_string(), accepted_fields))
    }

    /// verify the hash of a complete document that has SHA256_FIELDNAME
    pub fn verify_hash(&self, doc: &Value) -> Result<bool, Box<dyn Error>> {
        let original_hash_string = doc[SHA256_FIELDNAME].as_str().unwrap_or("").to_string();
        let new_hash_string = self.hash_doc(doc)?;

        if original_hash_string != new_hash_string {
            let error_message = format!(
                "Hashes don't match for doc {:?} {:?}! {:?} != {:?}",
                doc.get_str("jacsId").expect("REASON"),
                doc.get_str("jacsVersion").expect("REASON"),
                original_hash_string,
                new_hash_string
            );
            error!("{}", error_message);
            return Err(error_message.into());
        }
        Ok(true)
    }

    /// verify the hash where the document is the agent itself.
    pub fn verify_self_hash(&self) -> Result<bool, Box<dyn Error>> {
        match &self.value {
            Some(embedded_value) => self.verify_hash(embedded_value),
            None => {
                let error_message = "Value is None";
                error!("{}", error_message);
                Err(error_message.into())
            }
        }
    }

    pub fn get_schema_keys(&mut self) -> Vec<String> {
        let document_schemas = self.document_schemas.lock().expect("document_schemas lock");
        return document_schemas.keys().map(|k| k.to_string()).collect();
    }

    /// pass in modified agent's JSON
    /// the function will replace it's internal value after:
    /// versioning
    /// resigning
    /// rehashing
    pub fn update_self(&mut self, new_agent_string: &String) -> Result<String, Box<dyn Error>> {
        let mut new_self: Value = self.schema.validate_agent(new_agent_string)?;
        let original_self = self.value.as_ref().expect("REASON");
        let orginal_id = &original_self.get_str("jacsId");
        let orginal_version = &original_self.get_str("jacsVersion");
        // check which fields are different
        let new_doc_orginal_id = &new_self.get_str("jacsId");
        let new_doc_orginal_version = &new_self.get_str("jacsVersion");
        if (orginal_id != new_doc_orginal_id) || (orginal_version != new_doc_orginal_version) {
            return Err(format!(
                "The id/versions do not match for old and new agent:  . {:?}{:?}",
                new_doc_orginal_id, new_doc_orginal_version
            )
            .into());
        }

        // validate schema
        let new_version = Uuid::new_v4().to_string();
        let last_version = &original_self["jacsVersion"];
        let versioncreated = Utc::now().to_rfc3339();

        new_self["jacsLastVersion"] = last_version.clone();
        new_self["jacsVersion"] = json!(format!("{}", new_version));
        new_self["jacsVersionDate"] = json!(format!("{}", versioncreated));

        // generate new keys?
        // sign new version
        new_self[AGENT_SIGNATURE_FIELDNAME] =
            self.signing_procedure(&new_self, None, &AGENT_SIGNATURE_FIELDNAME.to_string())?;
        // hash new version
        let document_hash = self.hash_doc(&new_self)?;
        new_self[SHA256_FIELDNAME] = json!(format!("{}", document_hash));
        //replace ones self
        self.version = Some(new_self["jacsVersion"].to_string());
        self.value = Some(new_self.clone());
        self.validate_agent(&self.to_string())?;
        self.verify_self_signature()?;
        Ok(new_self.to_string())
    }

    pub fn validate_header(
        &mut self,
        json: &str,
    ) -> Result<Value, Box<dyn std::error::Error + 'static>> {
        let value = self.schema.validate_header(json)?;

        // check hash
        let _ = self.verify_hash(&value)?;
        // check signature

        return Ok(value);
    }

    pub fn validate_agent(
        &mut self,
        json: &str,
    ) -> Result<Value, Box<dyn std::error::Error + 'static>> {
        let value = self.schema.validate_agent(json)?;
        //
        // additional validation
        // check hash
        let _ = self.verify_hash(&value)?;
        // check signature

        return Ok(value);
    }

    //// accepts local file system path or Urls
<<<<<<< HEAD
    pub fn load_custom_schemas(&mut self, schema_paths: &[String]) -> Result<(), Box<dyn Error>> {
        let mut schemas = self.document_schemas.lock().unwrap();
        for path in schema_paths {
            let schema_json_str = if path.starts_with("http://") || path.starts_with("https://") {
                let client = reqwest::blocking::Client::builder()
                    .danger_accept_invalid_certs(true)
                    .build()?;
                client.get(path).send()?.text()?
            } else {
                std::fs::read_to_string(path)?
            };
            let compiled_schema = JSONSchema::options()
                .with_draft(Draft::Draft7)
                .compile(&serde_json::from_str(&schema_json_str)?)
                .map_err(|e| format!("Failed to compile schema: {}", e))?;
            let owned_schema = Arc::new(compiled_schema);
            schemas.insert(path.clone(), owned_schema);
        }

=======
    pub fn load_custom_schemas(&mut self, schema_paths: &[String]) -> Result<(), String> {
        let mut schemas = self.document_schemas.lock().map_err(|e| e.to_string())?;
        for path in schema_paths {
            let schema_value = resolve_schema(path).map_err(|e| e.to_string())?;
            let schema = JSONSchema::options()
                .with_draft(Draft::Draft7)
                .compile(&schema_value)
                .map_err(|e| e.to_string())?;
            schemas.insert(path.clone(), schema);
        }
>>>>>>> c20bfb6f
        Ok(())
    }

    pub fn save(&self) -> Result<String, Box<dyn Error>> {
        let agent_string = self.as_string()?;
        let lookup_id = self.get_lookup_id()?;
        self.fs_agent_save(&lookup_id, &agent_string)
    }

    /// create an agent, and provde id and version as a result
    pub fn create_agent_and_load(
        &mut self,
        json: &String,
        create_keys: bool,
        _create_keys_algorithm: Option<&String>,
    ) -> Result<Value, Box<dyn std::error::Error + 'static>> {
        // validate schema json string
        // make sure id and version are empty
        let mut instance = self.schema.create(json)?;

        self.id = instance.get_str("jacsId");
        self.version = instance.get_str("jacsVersion");

        if create_keys {
            self.generate_keys()?;
        }
        if self.public_key.is_none() || self.private_key.is_none() {
            let _ = self.fs_load_keys()?;
        }
        instance["$schema"] = json!("https://hai.ai/schemas/agent/v1/agent.schema.json");
        instance[AGENT_SIGNATURE_FIELDNAME] =
            self.signing_procedure(&instance, None, &AGENT_SIGNATURE_FIELDNAME.to_string())?;
        // write  file to disk at [jacs]/agents/
        // run as agent
        // validate the agent schema now
        let document_hash = self.hash_doc(&instance)?;
        instance[SHA256_FIELDNAME] = json!(format!("{}", document_hash));
        self.value = Some(instance.clone());
        self.verify_self_signature()?;
        return Ok(instance);
    }
}

/*

todo
 - load actor and sign and act on other things
 - which requires a private key
 - also a verifier
 - remote public key or embeeded?


EVERY resource(actor) and task has

1. hash/checksum based on
  - previous hash, id, version
2. signature based on hash



*/<|MERGE_RESOLUTION|>--- conflicted
+++ resolved
@@ -620,27 +620,6 @@
     }
 
     //// accepts local file system path or Urls
-<<<<<<< HEAD
-    pub fn load_custom_schemas(&mut self, schema_paths: &[String]) -> Result<(), Box<dyn Error>> {
-        let mut schemas = self.document_schemas.lock().unwrap();
-        for path in schema_paths {
-            let schema_json_str = if path.starts_with("http://") || path.starts_with("https://") {
-                let client = reqwest::blocking::Client::builder()
-                    .danger_accept_invalid_certs(true)
-                    .build()?;
-                client.get(path).send()?.text()?
-            } else {
-                std::fs::read_to_string(path)?
-            };
-            let compiled_schema = JSONSchema::options()
-                .with_draft(Draft::Draft7)
-                .compile(&serde_json::from_str(&schema_json_str)?)
-                .map_err(|e| format!("Failed to compile schema: {}", e))?;
-            let owned_schema = Arc::new(compiled_schema);
-            schemas.insert(path.clone(), owned_schema);
-        }
-
-=======
     pub fn load_custom_schemas(&mut self, schema_paths: &[String]) -> Result<(), String> {
         let mut schemas = self.document_schemas.lock().map_err(|e| e.to_string())?;
         for path in schema_paths {
@@ -651,7 +630,6 @@
                 .map_err(|e| e.to_string())?;
             schemas.insert(path.clone(), schema);
         }
->>>>>>> c20bfb6f
         Ok(())
     }
 
