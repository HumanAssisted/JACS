use serde_json::{json, Value};
<<<<<<< HEAD

=======
>>>>>>> c20bfb6f
use validator::ValidateEmail;

/// Creates a minimal contact with optional fields.
///
/// # Arguments
///
/// * `first_name` - The first name of the person.
/// * `last_name` - The last name of the person.
/// * `address_name` - The location name of the address.
/// * `phone` - The contact phone number.
/// * `email` - The contact email address.
/// * `mail_name` - The name to reach at the address.
/// * `mail_address` - The street and street address.
/// * `mail_address_two` - The second part of the mailing address.
/// * `mail_state` - The state or province.
/// * `mail_zip` - The zipcode.
/// * `mail_country` - The country.
/// * `is_primary` - Indicates if this is the primary way to contact the agent.
///
/// # Returns
///
/// A `serde_json::Value` representing the created contact.
///
/// # Errors
///
/// Returns an error if:
/// - `email` is provided but is not a valid email address.
pub fn create_minimal_contact(
    first_name: Option<&str>,
    last_name: Option<&str>,
    address_name: Option<&str>,
    phone: Option<&str>,
    email: Option<&str>,
    mail_name: Option<&str>,
    mail_address: Option<&str>,
    mail_address_two: Option<&str>,
    mail_state: Option<&str>,
    mail_zip: Option<&str>,
    mail_country: Option<&str>,
    is_primary: Option<bool>,
) -> Result<Value, String> {
    let mut contact = json!({});

    if let Some(first_name) = first_name {
        contact["firstName"] = json!(first_name);
    }
    if let Some(last_name) = last_name {
        contact["lastName"] = json!(last_name);
    }
    if let Some(address_name) = address_name {
        contact["addressName"] = json!(address_name);
    }
    if let Some(phone) = phone {
        contact["phone"] = json!(phone);
    }
    if let Some(email) = email {
        let email_valid: bool = ValidateEmail::validate_email(&email);
        if !email_valid {
            return Err(format!("Invalid email address: {}", email));
        }
        contact["email"] = json!(email);
    }
    if let Some(mail_name) = mail_name {
        contact["mailName"] = json!(mail_name);
    }
    if let Some(mail_address) = mail_address {
        contact["mailAddress"] = json!(mail_address);
    }
    if let Some(mail_address_two) = mail_address_two {
        contact["mailAddressTwo"] = json!(mail_address_two);
    }
    if let Some(mail_state) = mail_state {
        contact["mailState"] = json!(mail_state);
    }
    if let Some(mail_zip) = mail_zip {
        contact["mailZip"] = json!(mail_zip);
    }
    if let Some(mail_country) = mail_country {
        contact["mailCountry"] = json!(mail_country);
    }
    if let Some(is_primary) = is_primary {
        contact["isPrimary"] = json!(is_primary);
    }

    Ok(contact)
}<|MERGE_RESOLUTION|>--- conflicted
+++ resolved
@@ -1,8 +1,4 @@
 use serde_json::{json, Value};
-<<<<<<< HEAD
-
-=======
->>>>>>> c20bfb6f
 use validator::ValidateEmail;
 
 /// Creates a minimal contact with optional fields.
