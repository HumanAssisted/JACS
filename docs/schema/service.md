# Service Schema

```txt
https://hai.ai/schemas/service/v1/service-schema.json
```

Services that an Agent claims to provide.

| Abstract            | Extensible | Status         | Identifiable | Custom Properties | Additional Properties | Access Restrictions | Defined In                                                                                            |
| :------------------ | :--------- | :------------- | :----------- | :---------------- | :-------------------- | :------------------ | :---------------------------------------------------------------------------------------------------- |
| Can be instantiated | No         | Unknown status | No           | Forbidden         | Forbidden             | none                | [service.schema.json](../../schemas/components/service/v1/service.schema.json "open original schema") |

## Service Type

`object` ([Service](service.md))

# Service Properties

| Property                                              | Type      | Required | Nullable       | Defined by                                                                                                                                             |
| :---------------------------------------------------- | :-------- | :------- | :------------- | :----------------------------------------------------------------------------------------------------------------------------------------------------- |
| [serviceDescription](#servicedescription)             | `string`  | Required | cannot be null | [Service](service-properties-servicedescription.md "https://hai.ai/schemas/service/v1/service-schema.json#/properties/serviceDescription")             |
| [successDescription](#successdescription)             | `string`  | Required | cannot be null | [Service](service-properties-successdescription.md "https://hai.ai/schemas/service/v1/service-schema.json#/properties/successDescription")             |
| [failureDescription](#failuredescription)             | `string`  | Required | cannot be null | [Service](service-properties-failuredescription.md "https://hai.ai/schemas/service/v1/service-schema.json#/properties/failureDescription")             |
| [costDescription](#costdescription)                   | `string`  | Optional | cannot be null | [Service](service-properties-costdescription.md "https://hai.ai/schemas/service/v1/service-schema.json#/properties/costDescription")                   |
| [idealCustomerDescription](#idealcustomerdescription) | `string`  | Optional | cannot be null | [Service](service-properties-idealcustomerdescription.md "https://hai.ai/schemas/service/v1/service-schema.json#/properties/idealCustomerDescription") |
| [termsOfService](#termsofservice)                     | `string`  | Optional | cannot be null | [Service](service-properties-termsofservice.md "https://hai.ai/schemas/service/v1/service-schema.json#/properties/termsOfService")                     |
| [privacyPolicy](#privacypolicy)                       | `string`  | Optional | cannot be null | [Service](service-properties-privacypolicy.md "https://hai.ai/schemas/service/v1/service-schema.json#/properties/privacyPolicy")                       |
| [copyright](#copyright)                               | `string`  | Optional | cannot be null | [Service](service-properties-copyright.md "https://hai.ai/schemas/service/v1/service-schema.json#/properties/copyright")                               |
| [eula](#eula)                                         | `string`  | Optional | cannot be null | [Service](service-properties-eula.md "https://hai.ai/schemas/service/v1/service-schema.json#/properties/eula")                                         |
| [isDev](#isdev)                                       | `boolean` | Optional | cannot be null | [Service](service-properties-isdev.md "https://hai.ai/schemas/service/v1/service-schema.json#/properties/isDev")                                       |
| [tools](#tools)                                       | `array`   | Optional | cannot be null | [Service](service-properties-tools.md "https://hai.ai/schemas/service/v1/service-schema.json#/properties/tools")                                       |
| [piiDesired](#piidesired)                             | `array`   | Optional | cannot be null | [Service](service-properties-piidesired.md "https://hai.ai/schemas/service/v1/service-schema.json#/properties/piiDesired")                             |

## serviceDescription

Description of basic service provided.

`serviceDescription`

* is required

* Type: `string`

* cannot be null

* defined in: [Service](service-properties-servicedescription.md "https://hai.ai/schemas/service/v1/service-schema.json#/properties/serviceDescription")

### serviceDescription Type

`string`

## successDescription

Description of successful delivery of service.

`successDescription`

* is required

* Type: `string`

* cannot be null

* defined in: [Service](service-properties-successdescription.md "https://hai.ai/schemas/service/v1/service-schema.json#/properties/successDescription")

### successDescription Type

`string`

## failureDescription

Description of failure of delivery of service.

`failureDescription`

* is required

* Type: `string`

* cannot be null

* defined in: [Service](service-properties-failuredescription.md "https://hai.ai/schemas/service/v1/service-schema.json#/properties/failureDescription")

### failureDescription Type

`string`

## costDescription

types of costs

`costDescription`

* is optional

* Type: `string`

* cannot be null

* defined in: [Service](service-properties-costdescription.md "https://hai.ai/schemas/service/v1/service-schema.json#/properties/costDescription")

### costDescription Type

`string`

## idealCustomerDescription

Description of ideal customer

`idealCustomerDescription`

* is optional

* Type: `string`

* cannot be null

* defined in: [Service](service-properties-idealcustomerdescription.md "https://hai.ai/schemas/service/v1/service-schema.json#/properties/idealCustomerDescription")

### idealCustomerDescription Type

`string`

## termsOfService

Legal TOS

`termsOfService`

* is optional

* Type: `string`

* cannot be null

* defined in: [Service](service-properties-termsofservice.md "https://hai.ai/schemas/service/v1/service-schema.json#/properties/termsOfService")

### termsOfService Type

`string`

## privacyPolicy

How data will be used

`privacyPolicy`

* is optional

* Type: `string`

* cannot be null

* defined in: [Service](service-properties-privacypolicy.md "https://hai.ai/schemas/service/v1/service-schema.json#/properties/privacyPolicy")

### privacyPolicy Type

`string`

## copyright

How can data provided be used

`copyright`

* is optional

* Type: `string`

* cannot be null

* defined in: [Service](service-properties-copyright.md "https://hai.ai/schemas/service/v1/service-schema.json#/properties/copyright")

### copyright Type

`string`

## eula

End user license agreement

`eula`

* is optional

* Type: `string`

* cannot be null

* defined in: [Service](service-properties-eula.md "https://hai.ai/schemas/service/v1/service-schema.json#/properties/eula")

### eula Type

`string`

## isDev

Is the test/development version of the service?

`isDev`

* is optional

* Type: `boolean`

* cannot be null

* defined in: [Service](service-properties-isdev.md "https://hai.ai/schemas/service/v1/service-schema.json#/properties/isDev")

### isDev Type

`boolean`

## tools

URLs and function definitions of of tools that can be called

`tools`

* is optional

<<<<<<< HEAD
* Type: `object[][]` ([Details](tool-items.md))
=======
*   Type: unknown\[]
>>>>>>> f3630b8d

* cannot be null

* defined in: [Service](service-properties-tools.md "https://hai.ai/schemas/service/v1/service-schema.json#/properties/tools")

### tools Type

unknown\[]

## piiDesired

Sensitive data desired.

`piiDesired`

* is optional

* Type: `string[]`

* cannot be null

* defined in: [Service](service-properties-piidesired.md "https://hai.ai/schemas/service/v1/service-schema.json#/properties/piiDesired")

### piiDesired Type

`string[]`<|MERGE_RESOLUTION|>--- conflicted
+++ resolved
@@ -6,9 +6,9 @@
 
 Services that an Agent claims to provide.
 
-| Abstract            | Extensible | Status         | Identifiable | Custom Properties | Additional Properties | Access Restrictions | Defined In                                                                                            |
-| :------------------ | :--------- | :------------- | :----------- | :---------------- | :-------------------- | :------------------ | :---------------------------------------------------------------------------------------------------- |
-| Can be instantiated | No         | Unknown status | No           | Forbidden         | Forbidden             | none                | [service.schema.json](../../schemas/components/service/v1/service.schema.json "open original schema") |
+| Abstract            | Extensible | Status         | Identifiable | Custom Properties | Additional Properties | Access Restrictions | Defined In                                                                                                                     |
+| :------------------ | :--------- | :------------- | :----------- | :---------------- | :-------------------- | :------------------ | :----------------------------------------------------------------------------------------------------------------------------- |
+| Can be instantiated | No         | Unknown status | No           | Forbidden         | Forbidden             | none                | [service.schema.json](../../https:/hai.ai/schemas/=./schemas/components/service/v1/service.schema.json "open original schema") |
 
 ## Service Type
 
@@ -219,11 +219,7 @@
 
 * is optional
 
-<<<<<<< HEAD
-* Type: `object[][]` ([Details](tool-items.md))
-=======
-*   Type: unknown\[]
->>>>>>> f3630b8d
+* Type: unknown\[]
 
 * cannot be null
 
