--- conflicted
+++ resolved
@@ -219,11 +219,7 @@
 
 * is optional
 
-<<<<<<< HEAD
-* Type: `object[][]` ([Details](tool-items.md))
-=======
-*   Type: unknown\[]
->>>>>>> c20bfb6f
+* Type: unknown\[]
 
 * cannot be null
 
