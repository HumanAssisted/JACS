--- conflicted
+++ resolved
@@ -6,9 +6,9 @@
 
 General schema for stateful resources.
 
-| Abstract            | Extensible | Status         | Identifiable            | Custom Properties | Additional Properties | Access Restrictions | Defined In                                                                        |
-| :------------------ | :--------- | :------------- | :---------------------- | :---------------- | :-------------------- | :------------------ | :-------------------------------------------------------------------------------- |
-| Can be instantiated | No         | Unknown status | Unknown identifiability | Forbidden         | Allowed               | none                | [task.schema.json](../../schemas/task/v1/task.schema.json "open original schema") |
+| Abstract            | Extensible | Status         | Identifiable            | Custom Properties | Additional Properties | Access Restrictions | Defined In                                                                                                 |
+| :------------------ | :--------- | :------------- | :---------------------- | :---------------- | :-------------------- | :------------------ | :--------------------------------------------------------------------------------------------------------- |
+| Can be instantiated | No         | Unknown status | Unknown identifiability | Forbidden         | Allowed               | none                | [task.schema.json](../../https:/hai.ai/schemas/=./schemas/task/v1/task.schema.json "open original schema") |
 
 ## Task Type
 
@@ -16,10 +16,6 @@
 
 all of
 
-<<<<<<< HEAD
-* [Header](header.md "check type definition")
-=======
-*   [Header](task-allof-header.md "check type definition")
->>>>>>> f3630b8d
+* [Header](task-allof-header.md "check type definition")
 
 * [Untitled object in Task](task-allof-1.md "check type definition")